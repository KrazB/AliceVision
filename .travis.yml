#
# http://travis-ci.org configuration file for openMVG
#

language: cpp

compiler:
  - gcc
  #- clang: #Consider clang later, since cereal does not build fine on the clang CI version
  #  - "3.3"

sudo: false

addons:
  apt:
    sources:
<<<<<<< HEAD
      - boost-latest
      - ubuntu-toolchain-r-test
    packages:
      - cmake
      - libeigen3-dev
      - libboost1.55-all-dev
=======
      - ubuntu-toolchain-r-test
    packages:
      - cmake
>>>>>>> 08f6b082
      - lcov
      - libpng-dev
      - libjpeg8-dev
      - libtiff4-dev
      - libxxf86vm1
<<<<<<< HEAD
      - libxxf86vm1
=======
>>>>>>> 08f6b082
      - libxxf86vm-dev
      - x11proto-xf86vidmode-dev
      - libxrandr-dev
      - g++-4.8

env:
  global:
    - NUM_CPU="`grep processor /proc/cpuinfo | wc -l`"; echo $NUM_CPU
<<<<<<< HEAD
    - BUILD_TYPE="Release"
    - BUILD_SYSTEM="`uname -s`"
    - BUILD_PROCESSOR="`uname -p`"
    - OPENMVG_SOURCE=${TRAVIS_BUILD_DIR}/src
    - OPENMVG_BUILD=${TRAVIS_BUILD_DIR}/build
    # GT tests
    - GT_TEST_ROOT=${TRAVIS_BUILD_DIR}/gt_test
    - GT_TEST_SOURCE=${GT_TEST_ROOT}/gt_source
    - GT_TEST_RESULTS=${GT_TEST_ROOT}/result.json
    - GT_TEST_OUTPUT=${GT_TEST_ROOT}/gt_output
    # OPENCV
    - OPENCV_ROOT=${TRAVIS_BUILD_DIR}/opencv3
    - OPENCV_SOURCE=${OPENCV_ROOT}/source
    - OPENCV_CONTRIB=${OPENCV_ROOT}/contrib
    - OPENCV_BUILD=${OPENCV_ROOT}/build
    - OPENCV_INSTALL=${OPENCV_ROOT}/install

before_install:
 - gem install coveralls-lcov
 # OPENCV
 - mkdir --parent $OPENCV_SOURCE
 - mkdir --parent $OPENCV_CONTRIB
 - mkdir --parent $OPENCV_BUILD
 - mkdir --parent $OPENCV_INSTALL
 - if [ ! "$(ls -A $OPENCV_INSTALL)" ]; then git clone --recursive --branch 3.0.0 --depth 1 https://github.com/Itseez/opencv.git $OPENCV_SOURCE; fi
 - if [ ! "$(ls -A $OPENCV_CONTRIB)" ]; then git clone --branch 3.0.0 --depth 1  https://github.com/Itseez/opencv_contrib.git $OPENCV_CONTRIB; fi

install:
  # OPENCV
  - cd $OPENCV_BUILD
  - if [ ! "$(ls -A $OPENCV_INSTALL)" ]; then cmake -DCMAKE_BUILD_TYPE=Release -DCMAKE_INSTALL_PREFIX=$OPENCV_INSTALL -DOPENCV_EXTRA_MODULES_PATH=$OPENCV_CONTRIB/modules $OPENCV_SOURCE; fi
  - if [ ! "$(ls -A $OPENCV_INSTALL)" ]; then make -j 16; fi
  - if [ ! "$(ls -A $OPENCV_INSTALL)" ]; then make install; fi
  - ls -l $OPENCV_INSTALL
=======
    - OPENMVG_SOURCE=${TRAVIS_BUILD_DIR}/src
    - OPENMVG_BUILD=${TRAVIS_BUILD_DIR}/build

before_install:
 - gem install coveralls-lcov
>>>>>>> 08f6b082

before_script:
  - export CXX="g++-4.8"
  # Create build folder
  - mkdir $OPENMVG_BUILD
  - cd $OPENMVG_BUILD
  # Classic release build
<<<<<<< HEAD
  - cmake -DCMAKE_BUILD_TYPE=$BUILD_TYPE -DOpenMVG_BUILD_TESTS=ON -DOpenMVG_BUILD_EXAMPLES=ON -DOpenMVG_USE_OPENCV=ON -DOpenCV_DIR=$OPENCV_INSTALL/share/OpenCV -DOpenMVG_BUILD_VOCTREE=ON -DOpenMVG_USE_CCTAG=OFF -DBOOST_NO_CXX11=ON . $OPENMVG_SOURCE
=======
  - cmake -DCMAKE_BUILD_TYPE=release -DOpenMVG_BUILD_TESTS=ON -DOpenMVG_BUILD_EXAMPLES=ON . $OPENMVG_SOURCE
>>>>>>> 08f6b082
  # Build for code coverage evaluation
  #- cmake -DOpenMVG_BUILD_COVERAGE=ON -DOpenMVG_BUILD_TESTS=ON -DOpenMVG_BUILD_EXAMPLES=ON . $OPENMVG_SOURCE

script:
# limit GCC builds to a reduced number of thread for the virtual machine
  - make -j 2 VERBOSE=1
# Perform unit tests only on GCC builds
  - if [ "$CC" = "gcc" ]; then make test; fi
# Perform benchmark through ground truth tests with many scenes
  - if [ ! "$(ls -A $GT_TEST_SOURCE)" ]; then git clone --branch dev https://github.com/caymard/SfM_quality_evaluation.git $GT_TEST_SOURCE; fi
  - cd $GT_TEST_SOURCE
  - git pull
  - python EvaluationLauncher.py -s "$OPENMVG_BUILD/$BUILD_SYSTEM-$BUILD_PROCESSOR-$BUILD_TYPE" -i Benchmarking_Camera_Calibration_2008/ -o ${GT_TEST_OUTPUT} -r ${GT_TEST_RESULTS} > ../gt_log.log 2>&1
  - cat ../gt_log.log | tail -n 150
  - cat ${GT_TEST_RESULTS}
# Return to root and remove GT huge files to avoid cache problems
  - cd $TRAVIS_BUILD_DIR
  - rm -rf $GT_TEST_SOURCE
  - rm -rf $GT_TEST_OUTPUT
after_success:
  - du -hs $OPENCV_SOURCE
  - du -hs $OPENCV_CONTRIB
  - du -hs $OPENCV_BUILD
  - du -hs $OPENCV_INSTALL
  #- cd ../openMVG
  # If GCC: compute code coverage and export it to coveralls
  #- if [ "$CC" = "gcc" ];
  #  then
  #    lcov --directory ../build/openMVG --base-directory=./src --capture --output-file=coverage.info;
  #    lcov --remove coverage.info '/usr*' -o coverage.info;
  #    lcov --remove coverage.info '*_test.cpp*' -o coverage.info;
  #    lcov --remove coverage.info '*/third_party/*' -o coverage.info;
  #    lcov --remove coverage.info '*/src/dependencies/*' -o coverage.info;
  #    coveralls-lcov coverage.info;
  #  fi
<<<<<<< HEAD

cache:
  directories:
    - $OPENCV_INSTALL
=======
>>>>>>> 08f6b082
<|MERGE_RESOLUTION|>--- conflicted
+++ resolved
@@ -14,27 +14,17 @@
 addons:
   apt:
     sources:
-<<<<<<< HEAD
       - boost-latest
       - ubuntu-toolchain-r-test
     packages:
       - cmake
       - libeigen3-dev
       - libboost1.55-all-dev
-=======
-      - ubuntu-toolchain-r-test
-    packages:
-      - cmake
->>>>>>> 08f6b082
       - lcov
       - libpng-dev
       - libjpeg8-dev
       - libtiff4-dev
       - libxxf86vm1
-<<<<<<< HEAD
-      - libxxf86vm1
-=======
->>>>>>> 08f6b082
       - libxxf86vm-dev
       - x11proto-xf86vidmode-dev
       - libxrandr-dev
@@ -43,7 +33,6 @@
 env:
   global:
     - NUM_CPU="`grep processor /proc/cpuinfo | wc -l`"; echo $NUM_CPU
-<<<<<<< HEAD
     - BUILD_TYPE="Release"
     - BUILD_SYSTEM="`uname -s`"
     - BUILD_PROCESSOR="`uname -p`"
@@ -78,13 +67,6 @@
   - if [ ! "$(ls -A $OPENCV_INSTALL)" ]; then make -j 16; fi
   - if [ ! "$(ls -A $OPENCV_INSTALL)" ]; then make install; fi
   - ls -l $OPENCV_INSTALL
-=======
-    - OPENMVG_SOURCE=${TRAVIS_BUILD_DIR}/src
-    - OPENMVG_BUILD=${TRAVIS_BUILD_DIR}/build
-
-before_install:
- - gem install coveralls-lcov
->>>>>>> 08f6b082
 
 before_script:
   - export CXX="g++-4.8"
@@ -92,13 +74,9 @@
   - mkdir $OPENMVG_BUILD
   - cd $OPENMVG_BUILD
   # Classic release build
-<<<<<<< HEAD
   - cmake -DCMAKE_BUILD_TYPE=$BUILD_TYPE -DOpenMVG_BUILD_TESTS=ON -DOpenMVG_BUILD_EXAMPLES=ON -DOpenMVG_USE_OPENCV=ON -DOpenCV_DIR=$OPENCV_INSTALL/share/OpenCV -DOpenMVG_BUILD_VOCTREE=ON -DOpenMVG_USE_CCTAG=OFF -DBOOST_NO_CXX11=ON . $OPENMVG_SOURCE
-=======
-  - cmake -DCMAKE_BUILD_TYPE=release -DOpenMVG_BUILD_TESTS=ON -DOpenMVG_BUILD_EXAMPLES=ON . $OPENMVG_SOURCE
->>>>>>> 08f6b082
   # Build for code coverage evaluation
-  #- cmake -DOpenMVG_BUILD_COVERAGE=ON -DOpenMVG_BUILD_TESTS=ON -DOpenMVG_BUILD_EXAMPLES=ON . $OPENMVG_SOURCE
+  #- cmake -DOpenMVG_BUILD_COVERAGE=ON -DOpenMVG_BUILD_TESTS=ON -DOpenMVG_BUILD_EXAMPLES=ON . ../openMVG/src
 
 script:
 # limit GCC builds to a reduced number of thread for the virtual machine
@@ -132,10 +110,7 @@
   #    lcov --remove coverage.info '*/src/dependencies/*' -o coverage.info;
   #    coveralls-lcov coverage.info;
   #  fi
-<<<<<<< HEAD
 
 cache:
   directories:
-    - $OPENCV_INSTALL
-=======
->>>>>>> 08f6b082
+    - $OPENCV_INSTALL