#
# http://travis-ci.org configuration file for openMVG
#

language: cpp

compiler:
  - gcc
  #- clang: #Consider clang later, since cereal does not build fine on the clang CI version
  #  - "3.3"

sudo: false

addons:
  apt:
    sources:
      - ubuntu-toolchain-r-test
    packages:
      - cmake
      - lcov
      - libpng-dev
      - libjpeg8-dev
      - libtiff4-dev
      - libxxf86vm1
      - libxxf86vm-dev
      - x11proto-xf86vidmode-dev
      - libxrandr-dev
      - g++-4.8
      - libatlas-base-dev

env:
  global:
    - NUM_CPU="`grep processor /proc/cpuinfo | wc -l`"; echo $NUM_CPU
    - BUILD_TYPE="Release"
    - BUILD_SYSTEM="`uname -s`"
    - BUILD_PROCESSOR="`uname -p`"
    - OPENMVG_SOURCE=${TRAVIS_BUILD_DIR}/src
    - OPENMVG_BUILD=${TRAVIS_BUILD_DIR}/build
    # GT tests
    - GT_TEST_ROOT=${TRAVIS_BUILD_DIR}/gt_test
    - GT_TEST_SOURCE=${GT_TEST_ROOT}/gt_source
    - GT_TEST_RESULTS=${GT_TEST_ROOT}/result.json
    - GT_TEST_OUTPUT=${GT_TEST_ROOT}/gt_output
    # OPENCV
    - OPENCV_ROOT=${TRAVIS_BUILD_DIR}/opencv3
    - OPENCV_SOURCE=${OPENCV_ROOT}/source
    - OPENCV_CONTRIB=${OPENCV_ROOT}/contrib
    - OPENCV_BUILD=${OPENCV_ROOT}/build
    - OPENCV_INSTALL=${OPENCV_ROOT}/install
    # OPENGV
    - OPENGV_ROOT=${TRAVIS_BUILD_DIR}/opengv
    - OPENGV_SOURCE=${OPENGV_ROOT}/source
    - OPENGV_BUILD=${OPENGV_ROOT}/build
    - OPENGV_INSTALL=${OPENGV_ROOT}/install
    # EIGEN
    - EIGEN_INSTALL=${TRAVIS_BUILD_DIR}/eigen
    # CERES
    - CERES_ROOT=${TRAVIS_BUILD_DIR}/ceres
    - CERES_SOURCE=${CERES_ROOT}/source
    - CERES_BUILD=${CERES_ROOT}/build
    - CERES_INSTALL=${CERES_ROOT}/install
    # BOOST
    - BOOST_ROOT=${TRAVIS_BUILD_DIR}/boost
    - BOOST_SOURCE=${BOOST_ROOT}/source
    - BOOST_INSTALL=${BOOST_ROOT}/install
    # SUITESPARSE
    - SS_ROOT=${TRAVIS_BUILD_DIR}/suitesparse
    - SS_SOURCE=${SS_ROOT}/SuiteSparse
    - SS_INSTALL=${SS_ROOT}/install

before_install:
 - gem install coveralls-lcov
 # OPENCV
 - >
    if [ "$(ls -A $OPENCV_INSTALL)" ]; then
      echo "OpenCV found in cache.";
    else
      mkdir --parent $OPENCV_SOURCE
      mkdir --parent $OPENCV_CONTRIB
      mkdir --parent $OPENCV_BUILD
      mkdir --parent $OPENCV_INSTALL
      git clone --recursive --branch 3.0.0 --depth 1 https://github.com/Itseez/opencv.git $OPENCV_SOURCE;
      git clone --branch 3.0.0 --depth 1  https://github.com/Itseez/opencv_contrib.git $OPENCV_CONTRIB;
    fi
 # OPENGV
 - >
    if [ "$(ls -A $OPENGV_INSTALL)" ]; then
      echo "OPENGV found in cache.";
    else
      mkdir --parent $OPENGV_SOURCE
      mkdir --parent $OPENGV_BUILD
      mkdir --parent $OPENGV_INSTALL
      git clone --depth 1 https://github.com/laurentkneip/opengv.git $OPENGV_SOURCE;
    fi
 # EIGEN
 - >
    if [ "$(ls -A $EIGEN_INSTALL)" ]; then
      echo "Eigen found in cache.";
    else
      mkdir --parent $EIGEN_INSTALL
      hg clone -r 3.2.8 https://bitbucket.org/eigen/eigen/ $EIGEN_INSTALL;
    fi 
 # BOOST
 - >
    if [ "$(ls -A $BOOST_INSTALL)" ]; then
      echo "Boost found in cache.";
    else
      mkdir --parent $BOOST_SOURCE
      mkdir --parent $BOOST_INSTALL
      wget https://sourceforge.net/projects/boost/files/boost/1.55.0/boost_1_55_0.tar.gz;
      tar -xf boost_1_55_0.tar.gz;
      cp -r boost_1_55_0/* $BOOST_SOURCE;
    fi
 # SUITESPARSE
 - >
    if [ "$(ls -A $SS_INSTALL)" ]; then
      echo "SuiteSparse found in cache.";
    else
      cd $SS_ROOT;
      mkdir --parent $SS_INSTALL;
      wget http://faculty.cse.tamu.edu/davis/SuiteSparse/SuiteSparse-4.5.3.tar.gz;
      tar -xf SuiteSparse-4.5.3.tar.gz;
    fi
 # CERES
 - >
    if [ "$(ls -A $CERES_INSTALL)" ]; then
      echo "Ceres found in cache.";
    else
      mkdir --parent $CERES_SOURCE
      mkdir --parent $CERES_BUILD
      mkdir --parent $CERES_INSTALL
      wget http://ceres-solver.org/ceres-solver-1.11.0.tar.gz;
      tar -xf ceres-solver-1.11.0.tar.gz;
      cp -r ceres-solver-1.11.0/* $CERES_SOURCE;
    fi

install:
  # OPENGV
  - >
     if [ ! "$(ls -A $OPENGV_INSTALL)" ]; then
       cd $OPENGV_BUILD
       cmake \
         -DCMAKE_BUILD_TYPE=Release \
         -DCMAKE_INSTALL_PREFIX=$OPENGV_INSTALL \
         -DINSTALL_OPENGV=ON \
         -DEIGEN_INCLUDE_DIR=$EIGEN_INSTALL \
         $OPENGV_SOURCE;
     make -j 2 > null;
     make install;
     fi
  # OPENCV
  - >
     if [ ! "$(ls -A $OPENCV_INSTALL)" ]; then
       cd $OPENCV_BUILD
       cmake \
         -DCMAKE_BUILD_TYPE=Release \
         -DCMAKE_INSTALL_PREFIX=$OPENCV_INSTALL \
         -DOPENCV_EXTRA_MODULES_PATH=$OPENCV_CONTRIB/modules \
         $OPENCV_SOURCE;
     make -j 2 > null;
     make install;
     fi
  # BOOST
  - >
     if [ ! "$(ls -A $BOOST_INSTALL)" ]; then
       cd $BOOST_SOURCE
       ./bootstrap.sh --with-libraries=filesystem,program_options,graph,serialization,thread --prefix=$BOOST_INSTALL;
       ./b2 link=shared install > null;
     fi
  # SUITESPARSE
  - >
     if [ ! "$(ls -A $SS_INSTALL)" ]; then
       cd $SS_SOURCE;
       make -j 2 > null;
       cp -r include $SS_INSTALL;
       cp -r lib $SS_INSTALL;
     fi
  # CERES
  - >
     if [ ! "$(ls -A $CERES_INSTALL)" ]; then
       cd $CERES_BUILD
       cmake \
         -DCMAKE_INSTALL_PREFIX=$CERES_INSTALL \
         -DEIGEN_INCLUDE_DIR=$EIGEN_INSTALL \
         -DSUITESPARSE_INCLUDE_DIR_HINTS=$SS_INSTALL/include \
         -DSUITESPARSE_LIBRARY_DIR_HINTS=$SS_INSTALL/lib \
         -DMINIGLOG=ON \
         $CERES_SOURCE;
     make -j 2 > null;
     make install;
     fi

before_script:
  - export CXX="g++-4.8"
  # Create build folder
  - mkdir $OPENMVG_BUILD
  - cd $OPENMVG_BUILD
  # Classic release build
  - >
     cmake \
       -DCMAKE_BUILD_TYPE=$BUILD_TYPE \
       -DOpenMVG_BUILD_TESTS=ON \
       -DOpenMVG_BUILD_EXAMPLES=ON \
       -DOpenMVG_USE_OPENCV=ON \
       -DOpenCV_DIR=$OPENCV_INSTALL/share/OpenCV \
<<<<<<< HEAD
       -DOpenMVG_USE_OPENGV=ON \
       -DOPENGV_DIR=$OPENGV_INSTALL \
       -DOpenMVG_BUILD_VOCTREE=ON \
=======
       -DOpenMVG_USE_BOOST=ON \
>>>>>>> 312c0670
       -DOpenMVG_USE_CCTAG=OFF \
       -DBOOST_NO_CXX11=ON \
       -DOpenMVG_USE_INTERNAL_CERES=OFF \
       -DCeres_DIR=$CERES_INSTALL/share/Ceres \
       -DEIGEN_INCLUDE_DIR_HINTS=$EIGEN_INSTALL \
       -DBOOST_ROOT=$BOOST_INSTALL \
       . $OPENMVG_SOURCE
  # Build for code coverage evaluation
  #- cmake -DOpenMVG_BUILD_COVERAGE=ON -DOpenMVG_BUILD_TESTS=ON -DOpenMVG_BUILD_EXAMPLES=ON . ../openMVG/src

script:
# limit GCC builds to a reduced number of thread for the virtual machine
  - make -j 2 VERBOSE=1
# Perform unit tests only on GCC builds
  - if [ "$CC" = "gcc" ]; then make test; fi
# Perform benchmark through ground truth tests with many scenes
  - >
    if [ "$(ls -A $GT_TEST_SOURCE)" ]; then
      echo "Evaluation benchmark found in cache.";
    else
      git clone --branch dev https://github.com/caymard/SfM_quality_evaluation.git $GT_TEST_SOURCE;
    fi
  - cd $GT_TEST_SOURCE
  - git pull
  - python EvaluationLauncher.py -s "$OPENMVG_BUILD/$BUILD_SYSTEM-$BUILD_PROCESSOR-$BUILD_TYPE" -i Benchmarking_Camera_Calibration_2008/ -o ${GT_TEST_OUTPUT} -r ${GT_TEST_RESULTS} > ../gt_log.log 2>&1
  - cat ../gt_log.log | tail -n 150
  - cat ${GT_TEST_RESULTS}
# Return to root and remove GT huge files to avoid cache problems
  - cd $TRAVIS_BUILD_DIR
  - rm -rf $GT_TEST_SOURCE
  - rm -rf $GT_TEST_OUTPUT

after_success:
  - du -hs $OPENCV_INSTALL
  #- cd ../openMVG
  # If GCC: compute code coverage and export it to coveralls
  #- if [ "$CC" = "gcc" ];
  #  then
  #    lcov --directory ../build/openMVG --base-directory=./src --capture --output-file=coverage.info;
  #    lcov --remove coverage.info '/usr*' -o coverage.info;
  #    lcov --remove coverage.info '*_test.cpp*' -o coverage.info;
  #    lcov --remove coverage.info '*/third_party/*' -o coverage.info;
  #    lcov --remove coverage.info '*/src/dependencies/*' -o coverage.info;
  #    coveralls-lcov coverage.info;
  #  fi

cache:
  directories:
    - $OPENCV_INSTALL
    - $OPENGV_INSTALL
    - $CERES_INSTALL
    - $BOOST_INSTALL
    - $EIGEN_INSTALL
    - $SS_INSTALL<|MERGE_RESOLUTION|>--- conflicted
+++ resolved
@@ -203,13 +203,9 @@
        -DOpenMVG_BUILD_EXAMPLES=ON \
        -DOpenMVG_USE_OPENCV=ON \
        -DOpenCV_DIR=$OPENCV_INSTALL/share/OpenCV \
-<<<<<<< HEAD
        -DOpenMVG_USE_OPENGV=ON \
        -DOPENGV_DIR=$OPENGV_INSTALL \
-       -DOpenMVG_BUILD_VOCTREE=ON \
-=======
        -DOpenMVG_USE_BOOST=ON \
->>>>>>> 312c0670
        -DOpenMVG_USE_CCTAG=OFF \
        -DBOOST_NO_CXX11=ON \
        -DOpenMVG_USE_INTERNAL_CERES=OFF \
