--- conflicted
+++ resolved
@@ -45,34 +45,7 @@
 
   bool Set_configuration_preset(EDESCRIBER_PRESET preset)
   {
-<<<<<<< HEAD
     return _params.setPreset(preset);
-=======
-    switch(preset)
-    {
-    case LOW_PRESET:
-      _params._peak_threshold = 0.04f;
-      _params._first_octave = 2;
-    break;
-    case MEDIUM_PRESET:
-      _params._peak_threshold = 0.04f;
-      _params._first_octave = 1;
-    break;
-    case NORMAL_PRESET:
-      _params._peak_threshold = 0.04f;
-    break;
-    case HIGH_PRESET:
-      _params._peak_threshold = 0.01f;
-    break;
-    case ULTRA_PRESET:
-      _params._peak_threshold = 0.01f;
-      _params._first_octave = -1;
-    break;
-    default:
-      return false;
-    }
-    return true;
->>>>>>> 6090587a
   }
 
   /**
@@ -86,86 +59,7 @@
     std::unique_ptr<Regions> &regions,
     const image::Image<unsigned char> * mask = NULL)
   {
-<<<<<<< HEAD
     return extractSIFT<unsigned char>(image, regions, _params, _bOrientation, mask);
-=======
-    const int w = image.Width(), h = image.Height();
-    //Convert to float
-    const image::Image<float> If(image.GetMat().cast<float>());
-
-    VlSiftFilt *filt = vl_sift_new(w, h,
-      _params._num_octaves, _params._num_scales, _params._first_octave);
-
-    if (_params._edge_threshold >= 0)
-      vl_sift_set_edge_thresh(filt, _params._edge_threshold);
-    if (_params._peak_threshold >= 0)
-      vl_sift_set_peak_thresh(filt, 255*_params._peak_threshold/_params._num_scales);
-
-    Descriptor<vl_sift_pix, 128> descr;
-    Descriptor<unsigned char, 128> descriptor;
-
-    // Process SIFT computation
-    vl_sift_process_first_octave(filt, If.data());
-
-    Allocate(regions);
-
-    // Build alias to cached data
-    SIFT_Regions * regionsCasted = dynamic_cast<SIFT_Regions*>(regions.get());
-    // reserve some memory for faster keypoint saving
-    regionsCasted->Features().reserve(2000);
-    regionsCasted->Descriptors().reserve(2000);
-
-    while (true) {
-      vl_sift_detect(filt);
-
-      VlSiftKeypoint const *keys  = vl_sift_get_keypoints(filt);
-      const int nkeys = vl_sift_get_nkeypoints(filt);
-
-      // Update gradient before launching parallel extraction
-      vl_sift_update_gradient(filt);
-
-      #ifdef OPENMVG_USE_OPENMP
-      #pragma omp parallel for private(descr, descriptor)
-      #endif
-      for (int i = 0; i < nkeys; ++i) {
-
-        // Feature masking
-        if (mask)
-        {
-          const image::Image<unsigned char> & maskIma = *mask;
-          if (maskIma(keys[i].y, keys[i].x) > 0)
-            continue;
-        }
-
-        double angles [4] = {0.0, 0.0, 0.0, 0.0};
-        int nangles = 1; // by default (1 upright feature)
-        if (_bOrientation)
-        { // compute from 1 to 4 orientations
-          nangles = vl_sift_calc_keypoint_orientations(filt, angles, keys+i);
-        }
-
-        for (int q=0 ; q < nangles ; ++q) {
-          vl_sift_calc_keypoint_descriptor(filt, &descr[0], keys+i, angles[q]);
-          const SIOPointFeature fp(keys[i].x, keys[i].y,
-            keys[i].sigma, static_cast<float>(angles[q]));
-
-          siftDescToUChar(&descr[0], descriptor, _params._root_sift);
-          #ifdef OPENMVG_USE_OPENMP
-          #pragma omp critical
-          #endif
-          {
-            regionsCasted->Descriptors().push_back(descriptor);
-            regionsCasted->Features().push_back(fp);
-          }
-        }
-      }
-      if (vl_sift_process_next_octave(filt))
-        break; // Last octave
-    }
-    vl_sift_delete(filt);
-
-    return true;
->>>>>>> 6090587a
   };
 
   /*/// Allocate Regions type depending of the Image_describer
