--- conflicted
+++ resolved
@@ -7,6 +7,7 @@
     pipelines/sequential/sequential_SfM.cpp
     pipelines/sfm_robust_model_estimation.cpp
     pipelines/structure_from_known_poses/structure_estimator.cpp
+    pipelines/RegionsIO.cpp
     sfm_data.cpp
     sfm_data_BA_ceres.cpp
     sfm_data_filters_frustum.cpp
@@ -18,72 +19,6 @@
     utils/sfm_data_UID_utils.cpp)
 
 set(sfm_files_header
-<<<<<<< HEAD
-  AlembicExporter.hpp
-  AlembicImporter.hpp
-  pipelines/global/GlobalSfM_rotation_averaging.hpp
-  pipelines/global/GlobalSfM_translation_averaging.hpp
-  pipelines/global/mutexSet.hpp
-  pipelines/global/sfm_global_engine_relative_motions.hpp
-  pipelines/global/sfm_global_reindex.hpp
-  pipelines/global/triplet_t_ACRansac_kernelAdaptator.hpp
-  pipelines/localization/SfM_Localizer.hpp
-  pipelines/localization/SfM_Localizer_Single_3DTrackObservation_Database.hpp
-  pipelines/sequential/sequential_SfM.hpp
-  pipelines/sfm_engine.hpp
-  pipelines/sfm_matches_provider.hpp
-  pipelines/sfm_robust_model_estimation.hpp
-  pipelines/structure_from_known_poses/structure_estimator.hpp
-  pipelines/RegionsIO.hpp
-  sfm.hpp
-  sfm_data.hpp
-  sfm_data_BA.hpp
-  sfm_data_BA_ceres.hpp
-  sfm_data_BA_ceres_camera_functor.hpp
-  sfm_data_filters.hpp
-  sfm_data_filters_frustum.hpp
-  sfm_data_io.hpp
-  sfm_data_io_baf.hpp
-  sfm_data_io_cereal.hpp
-  sfm_data_io_gt.hpp
-  sfm_data_io_ply.hpp
-  sfm_data_triangulation.hpp
-  sfm_data_utils.hpp
-  sfm_filters.hpp
-  sfm_landmark.hpp
-  sfm_report.hpp
-  sfm_view.hpp
-  sfm_view_metadata.hpp
-  utils/alignment.hpp
-  utils/sfm_data_UID_utils.hpp
-)
-set(sfm_files_cpp
-  AlembicExporter.cpp
-  AlembicImporter.cpp
-  pipelines/global/GlobalSfM_rotation_averaging.cpp
-  pipelines/global/GlobalSfM_translation_averaging.cpp
-  pipelines/global/sfm_global_engine_relative_motions.cpp
-  pipelines/localization/SfM_Localizer.cpp
-  pipelines/localization/SfM_Localizer_Single_3DTrackObservation_Database.cpp
-  pipelines/sequential/sequential_SfM.cpp
-  pipelines/RegionsIO.cpp
-  pipelines/sfm_robust_model_estimation.cpp
-  pipelines/structure_from_known_poses/structure_estimator.cpp
-  sfm_data.cpp
-  sfm_data_BA_ceres.cpp
-  #sfm_data_BA_test.cpp
-  sfm_data_filters_frustum.cpp
-  sfm_data_io.cpp
-  #sfm_data_io_test.cpp
-  sfm_data_triangulation.cpp
-  sfm_data_utils.cpp
-  #sfm_data_utils_test.cpp
-  utils/alignment.cpp
-  utils/sfm_data_UID_utils.cpp
-  sfm_data_io_gt.cpp
-)
-
-=======
     pipelines/global/GlobalSfM_rotation_averaging.hpp
     pipelines/global/GlobalSfM_translation_averaging.hpp
     pipelines/global/mutexSet.hpp
@@ -94,11 +29,10 @@
     pipelines/localization/SfM_Localizer_Single_3DTrackObservation_Database.hpp
     pipelines/sequential/sequential_SfM.hpp
     pipelines/sfm_engine.hpp
-    pipelines/sfm_features_provider.hpp
     pipelines/sfm_matches_provider.hpp
-    pipelines/sfm_regions_provider.hpp
     pipelines/sfm_robust_model_estimation.hpp
     pipelines/structure_from_known_poses/structure_estimator.hpp
+    pipelines/RegionsIO.hpp
     sfm.hpp
     sfm_data.hpp
     sfm_data_BA.hpp
@@ -129,7 +63,6 @@
         AlembicExporter.cpp
         AlembicImporter.cpp)
 endif()
->>>>>>> 9a3bb581
 
 add_library(openMVG_sfm ${sfm_files_header} ${sfm_files_cpp})
 target_link_libraries(
