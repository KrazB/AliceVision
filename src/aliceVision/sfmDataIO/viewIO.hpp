// This file is part of the AliceVision project.
// Copyright (c) 2017 AliceVision contributors.
// This Source Code Form is subject to the terms of the Mozilla Public License,
// v. 2.0. If a copy of the MPL was not distributed with this file,
// You can obtain one at https://mozilla.org/MPL/2.0/.

#pragma once

#include <aliceVision/sfmData/View.hpp>
#include <aliceVision/camera/cameraCommon.hpp>
#include <aliceVision/camera/IntrinsicBase.hpp>

#include <boost/filesystem.hpp>

#include <memory>

namespace aliceVision {
namespace sfmDataIO {

enum class EViewIdMethod
{
    METADATA,
    FILENAME
};

inline std::string EViewIdMethod_enumToString(EViewIdMethod viewIdMethod)
{
    switch(viewIdMethod)
    {
        case EViewIdMethod::METADATA: return "metadata";
        case EViewIdMethod::FILENAME: return "filename";
    }
    throw std::out_of_range("Invalid ViewIdMethod type Enum: " + std::to_string(int(viewIdMethod)));
}

inline EViewIdMethod EViewIdMethod_stringToEnum(const std::string& viewIdMethod)
{
    if(viewIdMethod == "metadata") return EViewIdMethod::METADATA;
    if(viewIdMethod == "filename") return EViewIdMethod::FILENAME;

    throw std::out_of_range("Invalid ViewIdMethod type string " + viewIdMethod);
}

inline std::ostream& operator<<(std::ostream& os, EViewIdMethod s)
{
    return os << EViewIdMethod_enumToString(s);
}

inline std::istream& operator>>(std::istream& in, EViewIdMethod& s)
{
    std::string token;
    in >> token;
    s = EViewIdMethod_stringToEnum(token);
    return in;
}

/**
 * @brief update an incomplete view (at least only the image path)
 * @param view The given incomplete view
 * @param[in] viewIdMethod ViewId generation method to use
 * @param[in] viewIdRegex Optional regex used when viewIdMethod is FILENAME
 */
void updateIncompleteView(sfmData::View& view, EViewIdMethod viewIdMethod = EViewIdMethod::METADATA, const std::string& viewIdRegex = "");

/**
 * @brief create an intrinsic for the given View
 * @param[in] view The given view
 * @param[in] mmFocalLength (-1 if unknown)
 * @param[in] sensorWidth (-1 if unknown)
 * @param[in] defaultFocalLengthPx (-1 if unknown)
 * @param[in] defaultFieldOfView (-1 if unknown)
 * @param[in] defaultIntrinsicType (unknown by default)
 * @param[in] defaultPPx (-1 if unknown)
 * @param[in] defaultPPy (-1 if unknown)
 * @param[in] allowedEintrinsics The intrinsics values that can be attributed
 * @return shared_ptr IntrinsicBase
 */
<<<<<<< HEAD
std::shared_ptr<camera::IntrinsicBase> getViewIntrinsic(const sfmData::View& view,
                                                double mmFocalLength = -1.0,
                                                double sensorWidth = -1,
                                                double defaultFocalLengthPx = -1,
                                                double defaultFieldOfView = -1,
                                                camera::EINTRINSIC defaultIntrinsicType = camera::CAMERA_END,
                                                double defaultPPx = -1,
                                                double defaultPPy = -1);
=======
std::shared_ptr<camera::IntrinsicBase> getViewIntrinsic(
					const sfmData::View& view, double mmFocalLength = -1.0, double sensorWidth = -1,
					double defaultFocalLengthPx = -1, double defaultFieldOfView = -1,
					camera::EINTRINSIC defaultIntrinsicType = camera::EINTRINSIC::UNKNOWN,
					camera::EINTRINSIC allowedEintrinsics = camera::EINTRINSIC::VALID_CAMERA_MODEL,
					double defaultPPx = -1, double defaultPPy = -1);
>>>>>>> 2930f5b7

/**
    * @brief Allows you to retrieve the image file path corresponding to a view by searching through a list of folders.
    *        Filename must be the same or equal to the image uid.
    * @param[in] the view
    * @param[in] the folder list
    * @return the path to the corresponding view if found in the folders, otherwise returns an empty path ("").
    */
boost::filesystem::path viewPathFromFolders(const sfmData::View& view, const std::vector<std::string>& folders);

/**
    * @brief  Allows you to retrieve the image file path corresponding to a view by searching in a folder.
             Filename must be the same or equal to the image uid.
    * @param[in] the view
    * @param[in] the folder path
    * @return the path to the corresponding view if found in the folder, otherwise returns an empty path ("").
    */
boost::filesystem::path viewPathFromFolder(const sfmData::View& view, const std::string& folder);

} // namespace sfmDataIO
} // namespace aliceVision<|MERGE_RESOLUTION|>--- conflicted
+++ resolved
@@ -75,23 +75,12 @@
  * @param[in] allowedEintrinsics The intrinsics values that can be attributed
  * @return shared_ptr IntrinsicBase
  */
-<<<<<<< HEAD
-std::shared_ptr<camera::IntrinsicBase> getViewIntrinsic(const sfmData::View& view,
-                                                double mmFocalLength = -1.0,
-                                                double sensorWidth = -1,
-                                                double defaultFocalLengthPx = -1,
-                                                double defaultFieldOfView = -1,
-                                                camera::EINTRINSIC defaultIntrinsicType = camera::CAMERA_END,
-                                                double defaultPPx = -1,
-                                                double defaultPPy = -1);
-=======
 std::shared_ptr<camera::IntrinsicBase> getViewIntrinsic(
 					const sfmData::View& view, double mmFocalLength = -1.0, double sensorWidth = -1,
 					double defaultFocalLengthPx = -1, double defaultFieldOfView = -1,
 					camera::EINTRINSIC defaultIntrinsicType = camera::EINTRINSIC::UNKNOWN,
 					camera::EINTRINSIC allowedEintrinsics = camera::EINTRINSIC::VALID_CAMERA_MODEL,
 					double defaultPPx = -1, double defaultPPy = -1);
->>>>>>> 2930f5b7
 
 /**
     * @brief Allows you to retrieve the image file path corresponding to a view by searching through a list of folders.
