/**
 * Input and geometry
*/
#include <aliceVision/sfmData/SfMData.hpp>
#include <aliceVision/sfmDataIO/sfmDataIO.hpp>

/**
 * Image stuff
 */
#include <aliceVision/image/all.hpp>
#include <aliceVision/mvsData/imageAlgo.hpp>

/*Logging stuff*/
#include <aliceVision/system/Logger.hpp>

/*Reading command line options*/
#include <boost/program_options.hpp>
#include <aliceVision/system/cmdline.hpp>
#include <aliceVision/system/main.hpp>

/*IO*/
#include <fstream>
#include <algorithm>
#include <boost/property_tree/ptree.hpp>
#include <boost/property_tree/json_parser.hpp>

// These constants define the current software version.
// They must be updated when the command line is changed.
#define ALICEVISION_SOFTWARE_VERSION_MAJOR 1
#define ALICEVISION_SOFTWARE_VERSION_MINOR 0

using namespace aliceVision;

namespace po = boost::program_options;
namespace bpt = boost::property_tree;


Eigen::VectorXf gaussian_kernel_vector(size_t kernel_length, float sigma) {
  
  Eigen::VectorXd x;
  x.setLinSpaced(kernel_length + 1, -sigma, +sigma);

  Eigen::VectorXd cdf(kernel_length + 1);
  for (int i = 0; i < kernel_length + 1; i++) {
    cdf(i) = 0.5 * (1 + std::erf(x(i)/sqrt(2.0)));
  }

  Eigen::VectorXd k1d(kernel_length);
  for (int i = 0; i < kernel_length; i++) {
    k1d(i) = cdf(i + 1) - cdf(i);
  }

  double sum = k1d.sum();
  k1d = k1d / sum;

  return k1d.cast<float>();
}

Eigen::MatrixXf gaussian_kernel(size_t kernel_length, float sigma) {
  
  Eigen::VectorXf k1d = gaussian_kernel_vector(kernel_length, sigma);
  Eigen::MatrixXf K = k1d * k1d.transpose();
  

  double sum = K.sum();
  K = K / sum;

  return K;
}



bool convolve(image::Image<float> & output, const image::Image<float> & input, const image::Image<unsigned char> & mask, const Eigen::MatrixXf & kernel) {

  if (output.size() != input.size()) {
    return false;
  }

  if (output.size() != mask.size()) {
    return false;
  }

  if (kernel.size() % 2 == 0) {
    return false;
  }

  if (kernel.rows() != kernel.cols()) {
    return false;
  }

  int radius = kernel.rows() / 2;

  Eigen::MatrixXf kernel_scaled = kernel;

  for (int i = 0; i < output.Height(); i++) {
    for (int j = 0; j < output.Width(); j++) {

      float sum = 0.0f;
      float sum_mask = 0.0f;

      if (!mask(i, j)) {
        output(i, j) = 0.0f; 
        continue;
      }

      for (int k = 0; k < kernel.rows(); k++) {
        float ni = i + k - radius;
        if (ni < 0 || ni >= output.Height()) {
          continue;
        }

        for (int l = 0; l < kernel.cols(); l++) {
          float nj = j + l - radius;
          if (nj < 0 || nj >= output.Width()) {
            continue;
          }

          if (!mask(ni, nj)) {
            continue;
          }

          float val = kernel(k, l) * input(ni, nj);
          sum += val;
          sum_mask += kernel(k, l);
        }
      } 

      output(i, j) = sum / sum_mask;
    }
  }

  return true;
}

bool convolve(image::Image<image::RGBfColor> & output, const image::Image<image::RGBfColor> & input, const image::Image<unsigned char> & mask, const Eigen::MatrixXf & kernel) {

  if (output.size() != input.size()) {
    return false;
  }

  if (output.size() != mask.size()) {
    return false;
  }

  if (kernel.size() % 2 == 0) {
    return false;
  }

  if (kernel.rows() != kernel.cols()) {
    return false;
  }

  int radius = kernel.rows() / 2;

  Eigen::MatrixXf kernel_scaled = kernel;

  for (int i = 0; i < output.Height(); i++) {
    for (int j = 0; j < output.Width(); j++) {

      image::RGBfColor sum(0.0f);
      float sum_mask = 0.0f;

      if (!mask(i, j)) {
        output(i, j) = sum; 
        continue;
      }

      for (int k = 0; k < kernel.rows(); k++) {
        float ni = i + k - radius;
        if (ni < 0 || ni >= output.Height()) {
          continue;
        }

        for (int l = 0; l < kernel.cols(); l++) {
          float nj = j + l - radius;
          if (nj < 0 || nj >= output.Width()) {
            continue;
          }

          if (!mask(ni, nj)) {
            continue;
          }

          sum.r() += kernel(k, l) * input(ni, nj).r();
          sum.g() += kernel(k, l) * input(ni, nj).g();
          sum.b() += kernel(k, l) * input(ni, nj).b();
          sum_mask += kernel(k, l);
        }
      } 

      output(i, j) = sum / sum_mask;
    }
  }

  return true;
}

bool computeDistanceMap(image::Image<int> & distance, const image::Image<unsigned char> & mask) {

  int m = mask.Height();
  int n = mask.Width();

  int maxval = m * n;

  distance = image::Image<int> (n, m, false); 
  for(int x = 0; x < n; ++x) {

    //A corner is when mask becomes 0
    bool b = !mask(0, x);
    if (b) {
      distance(0, x) = 0;
    }
    else {
      distance(0, x) = maxval * maxval;
    }

    for (int y = 1; y < m; y++) {
      bool b = !mask(y, x);
      if (b) {
        distance(y, x) = 0;
      }
      else {          
        distance(y, x) = 1 + distance(y - 1, x);
      }
    }

    for (int y = m - 2; y >= 0; y--) {
      if (distance(y + 1, x) < distance(y, x)) {
        distance(y, x) = 1 + distance(y + 1, x);
      }
    }
  }

  for (int y = 0; y < m; y++) {  
    int q;
    std::map<int, int> s;
    std::map<int, int> t;

    q = 0;
    s[0] = 0;
    t[0] = 0;

    std::function<int (int, int)> f = [distance, y](int x, int i) { 
      int gi = distance(y, i);
      return (x - i)*(x - i) + gi * gi; 
    };

    std::function<int (int, int)> sep = [distance, y](int i, int u) { 
      int gu = distance(y, u);
      int gi = distance(y, i);

      int nom = (u * u) - (i * i) + (gu * gu) - (gi * gi);
      int denom = 2 * (u - i);

      return nom / denom;
    };

    for (int u = 1; u < n; u++) {

      while (q >= 0 && (f(t[q], s[q]) > f(t[q], u))) {
        q = q - 1;
      }

      if (q < 0) {
        q = 0;
        s[0] = u;
      }
      else {
        int w = 1 + sep(s[q], u);
        if (w  < n) {
          q = q + 1;
          s[q] = u;
          t[q] = w;
        }
      }
    }

    for (int u = n - 1; u >= 0; u--) {
      distance(y, u) = f(u, s[q]);
      if (u == t[q]) {
        q = q - 1;
      }
    }
  }

  return true;
}


namespace SphericalMapping
{
  /**
   * Map from equirectangular to spherical coordinates
   * @param equirectangular equirectangular coordinates
   * @param width number of pixels used to represent longitude
   * @param height number of pixels used to represent latitude
   * @return spherical coordinates
   */
  Vec3 fromEquirectangular(const Vec2 & equirectangular, int width, int height)
  {
    const double latitude = (equirectangular(1) / double(height)) * M_PI  - M_PI_2;
    const double longitude = ((equirectangular(0) / double(width)) * 2.0 * M_PI) - M_PI;

    const double Px = cos(latitude) * sin(longitude);
    const double Py = sin(latitude);
    const double Pz = cos(latitude) * cos(longitude);

    return Vec3(Px, Py, Pz);
  }

  /**
   * Map from Spherical to equirectangular coordinates
   * @param spherical spherical coordinates
   * @param width number of pixels used to represent longitude
   * @param height number of pixels used to represent latitude
   * @return equirectangular coordinates
   */
  Vec2 toEquirectangular(const Vec3 & spherical, int width, int height) {

    double vertical_angle = asin(spherical(1));
    double horizontal_angle = atan2(spherical(0), spherical(2));

    double latitude =  ((vertical_angle + M_PI_2) / M_PI) * height;
    double longitude =  ((horizontal_angle + M_PI) / (2.0 * M_PI)) * width;

    return Vec2(longitude, latitude);
  }

  /**
   * Map from Spherical to equirectangular coordinates in radians
   * @param spherical spherical coordinates
   * @return equirectangular coordinates
   */
  Vec2 toLongitudeLatitude(const Vec3 & spherical) {
    
    double latitude = asin(spherical(1));
    double longitude = atan2(spherical(0), spherical(2));

    return Vec2(longitude, latitude);
  }
}

class GaussianPyramidNoMask {
public:
  GaussianPyramidNoMask(const size_t width_base, const size_t height_base, const size_t limit_scales = 64) :
    _width_base(width_base), 
    _height_base(height_base)
  {
    /**
     * Compute optimal scale
     * The smallest level will be at least of size min_size
     */
    size_t min_dim = std::min(_width_base, _height_base);
    size_t min_size = 32;
    _scales = std::min(limit_scales, static_cast<size_t>(floor(log2(double(min_dim) / float(min_size)))));
    

    /**
     * Create pyramid
     **/
    size_t new_width = _width_base;
    size_t new_height = _height_base;
    for (int i = 0; i < _scales; i++) {

      _pyramid_color.push_back(image::Image<image::RGBfColor>(new_width, new_height, true, image::RGBfColor(0)));
      _filter_buffer.push_back(image::Image<image::RGBfColor>(new_width, new_height, true, image::RGBfColor(0)));
      new_height /= 2;
      new_width /= 2;
    }
  }

  bool process(const image::Image<image::RGBfColor> & input) {

    if (input.Height() != _pyramid_color[0].Height()) return false;
    if (input.Width() != _pyramid_color[0].Width()) return false;

    
    /**
     * Kernel
     */
    oiio::ImageBuf K;
    oiio::ImageBufAlgo::make_kernel(K, "gaussian", 5, 5);

    /** 
     * Build pyramid
    */
    _pyramid_color[0] = input;
    for (int lvl = 0; lvl < _scales - 1; lvl++) {
      
      const image::Image<image::RGBfColor> & source = _pyramid_color[lvl];
      image::Image<image::RGBfColor> & dst = _filter_buffer[lvl];

      oiio::ImageSpec spec(source.Width(), source.Height(), 3, oiio::TypeDesc::FLOAT);

      const oiio::ImageBuf inBuf(spec, const_cast<image::RGBfColor*>(source.data()));
      oiio::ImageBuf outBuf(spec, dst.data());    
      oiio::ImageBufAlgo::convolve(outBuf, inBuf, K);

      downscale(_pyramid_color[lvl + 1], _filter_buffer[lvl]);      
    }

    return true;
  }


  bool downscale(image::Image<image::RGBfColor> & output, const image::Image<image::RGBfColor> & input) {

    for (int i = 0; i < output.Height(); i++) {
      int ui = i * 2;

      for (int j = 0; j < output.Width(); j++) {
        int uj = j * 2;

        output(i, j) = input(ui, uj);
      }
    }

    return true;
  }

  const size_t getScalesCount() const {
    return _scales;
  }

  const std::vector<image::Image<image::RGBfColor>> & getPyramidColor() const {
    return _pyramid_color;
  }

  std::vector<image::Image<image::RGBfColor>> & getPyramidColor() {
    return _pyramid_color;
  }

protected:
  std::vector<image::Image<image::RGBfColor>> _pyramid_color;
  std::vector<image::Image<image::RGBfColor>> _filter_buffer;
  size_t _width_base;
  size_t _height_base;
  size_t _scales;
};

class CoordinatesMap {
private:
  struct BBox {
    int left;
    int top;
    int width;
    int height;
  };

public:
  /**
   * Build coordinates map given camera properties
   * @param panoramaSize desired output panoramaSize 
   * @param pose the camera pose wrt an arbitrary reference frame
   * @param intrinsics the camera intrinsics
   */
  bool build(const std::pair<int, int> & panoramaSize, const geometry::Pose3 & pose, const aliceVision::camera::IntrinsicBase & intrinsics) {

    BBox coarse_bbox;
    if (!computeCoarseBB(coarse_bbox, panoramaSize, pose, intrinsics)) {
      return false;
    }

    
    /* Effectively compute the warping map */
    aliceVision::image::Image<Eigen::Vector2d> buffer_coordinates(coarse_bbox.width, coarse_bbox.height, false);
    aliceVision::image::Image<unsigned char> buffer_mask(coarse_bbox.width, coarse_bbox.height, true, 0);

    size_t max_x = 0;
    size_t max_y = 0;
    size_t min_x = panoramaSize.first;
    size_t min_y = panoramaSize.second;

#ifdef _MSC_VER
    // TODO
    // no support for reduction min in MSVC implementation of openmp
#else
    #pragma omp parallel for reduction(min: min_x, min_y) reduction(max: max_x, max_y)
#endif
    for (size_t y = 0; y < coarse_bbox.height; y++) {

      size_t cy = y + coarse_bbox.top;

      size_t row_max_x = 0;
      size_t row_max_y = 0;
      size_t row_min_x = panoramaSize.first;
      size_t row_min_y = panoramaSize.second;


      for (size_t x = 0; x < coarse_bbox.width; x++) {

        size_t cx = x + coarse_bbox.left;

        Vec3 ray = SphericalMapping::fromEquirectangular(Vec2(cx, cy), panoramaSize.first, panoramaSize.second);

        /**
        * Check that this ray should be visible.
        * This test is camera type dependent
        */
        Vec3 transformedRay = pose(ray);
        if (!intrinsics.isVisibleRay(transformedRay)) {
          continue;
        }

        /**
         * Project this ray to camera pixel coordinates
         */
        const Vec2 pix_disto = intrinsics.project(pose, ray, true);

        /**
         * Ignore invalid coordinates
         */
        if (!intrinsics.isVisible(pix_disto)) {
          continue;
        }

        buffer_coordinates(y, x) = pix_disto;
        buffer_mask(y, x) = 1;
  
        row_min_x = std::min(x, row_min_x);
        row_min_y = std::min(y, row_min_y);
        row_max_x = std::max(x, row_max_x);
        row_max_y = std::max(y, row_max_y);
      }

      min_x = std::min(row_min_x, min_x);
      min_y = std::min(row_min_y, min_y);
      max_x = std::max(row_max_x, max_x);
      max_y = std::max(row_max_y, max_y);
    }
   
    _offset_x = coarse_bbox.left + min_x;
    if (_offset_x > panoramaSize.first) {
      /*The coarse bounding box may cross the borders where as the true coordinates may not*/
      int ox = int(_offset_x) - int(panoramaSize.first);
      _offset_x = ox;
    }
    _offset_y = coarse_bbox.top + min_y;

    size_t real_width = max_x - min_x + 1;
    size_t real_height = max_y - min_y + 1;

      /* Resize buffers */
    _coordinates = aliceVision::image::Image<Eigen::Vector2d>(real_width, real_height, false);
    _mask = aliceVision::image::Image<unsigned char>(real_width, real_height, true, 0);

    _coordinates.block(0, 0, real_height, real_width) =  buffer_coordinates.block(min_y, min_x, real_height, real_width);
    _mask.block(0, 0, real_height, real_width) =  buffer_mask.block(min_y, min_x, real_height, real_width);

    return true;
  }

  bool computeScale(double & result) {
    
    std::vector<double> scales;
    size_t real_height = _coordinates.Height();
    size_t real_width = _coordinates.Width();

    for (int i = 0; i < real_height - 1; i++) {
      for (int j = 0; j < real_width - 1; j++) {
        if (!_mask(i, j) || !_mask(i, j + 1) || !_mask(i + 1, j)) {
          continue;
        }

        double dxx = _coordinates(i, j + 1).x() - _coordinates(i, j).x();
        double dxy = _coordinates(i + 1, j).x() - _coordinates(i, j).x();
        double dyx = _coordinates(i, j + 1).y() - _coordinates(i, j).y();
        double dyy = _coordinates(i + 1, j).y() - _coordinates(i, j).y();

        double det = std::abs(dxx*dyy - dxy*dyx);
        scales.push_back(det);
      }
    }

    if (scales.size() <= 1) return false;

    std::nth_element(scales.begin(), scales.begin() + scales.size() / 2, scales.end());
    result = sqrt(scales[scales.size() / 2]);
    

    return true;
  }

  size_t getOffsetX() const {
    return _offset_x;
  }

  size_t getOffsetY() const {
    return _offset_y;
  }

  const aliceVision::image::Image<Eigen::Vector2d> & getCoordinates() const {
    return _coordinates;
  }

  const aliceVision::image::Image<unsigned char> & getMask() const {
    return _mask;
  }

private:

  bool computeCoarseBB(BBox & coarse_bbox, const std::pair<int, int> & panoramaSize, const geometry::Pose3 & pose, const aliceVision::camera::IntrinsicBase & intrinsics) {

    if (!isPinhole(intrinsics.getType())) {
      coarse_bbox.left = 0;
      coarse_bbox.top = 0;
      coarse_bbox.width = panoramaSize.first;
      coarse_bbox.height = panoramaSize.second;

      return true;
    }

    int bbox_left, bbox_top;
    int bbox_right, bbox_bottom;
    int bbox_width, bbox_height;

    /*Estimate distorted maximal distance from optical center*/
    Vec2 pts[] = {{0.0f, 0.0f}, {intrinsics.w(), 0.0f}, {intrinsics.w(), intrinsics.h()}, {0.0f, intrinsics.h()}};
    float max_radius = 0.0;
    for (int i = 0; i < 4; i++) {

      Vec2 ptmeter = intrinsics.ima2cam(pts[i]);
      float radius = ptmeter.norm();
      max_radius = std::max(max_radius, radius);
    }

    /* Estimate undistorted maximal distance from optical center */
    float max_radius_distorted = max_radius;//intrinsics.getMaximalDistortion(0.0, max_radius);

    /* 
    Coarse rectangle bouding box in camera space 
    We add intermediate points to ensure arclength between 2 points is never more than 180°
    */
    Vec2 pts_radius[] = {
        {-max_radius_distorted, -max_radius_distorted}, 
        {0, -max_radius_distorted},
        {max_radius_distorted, -max_radius_distorted}, 
        {max_radius_distorted, 0},
        {max_radius_distorted, max_radius_distorted},
        {0, max_radius_distorted},
        {-max_radius_distorted, max_radius_distorted},
        {-max_radius_distorted, 0}
      };


    /* 
    Transform bounding box into the panorama frame.
    Point are on a unit sphere.
    */
    Vec3 rotated_pts[8];
    for (int i = 0; i < 8; i++) {
      Vec3 pt3d = intrinsics.toUnitSphere(pts_radius[i]);
      rotated_pts[i] = pose.rotation().transpose() * pt3d;
    }

    /* Vertical Default solution : no pole*/
    bbox_top = panoramaSize.second;
    bbox_bottom = 0;

    for (int i = 0; i < 8; i++) {
      int i2 = (i + 1) % 8;
      
      Vec3 extremaY = getExtremaY(rotated_pts[i], rotated_pts[i2]);

      Vec2 res;
      res = SphericalMapping::toEquirectangular(extremaY, panoramaSize.first, panoramaSize.second);
      bbox_top = std::min(int(floor(res(1))), bbox_top);
      bbox_bottom = std::max(int(ceil(res(1))), bbox_bottom);

      res = SphericalMapping::toEquirectangular(rotated_pts[i], panoramaSize.first, panoramaSize.second);
      bbox_top = std::min(int(floor(res(1))), bbox_top);
      bbox_bottom = std::max(int(ceil(res(1))), bbox_bottom);
    }

    /* 
    Check if our region circumscribe a pole of the sphere :
    Check that the region projected on the Y=0 plane contains the point (0, 0)
    This is a special projection case
    */
    bool pole = isPoleInTriangle(rotated_pts[0], rotated_pts[1], rotated_pts[7]);
    pole |= isPoleInTriangle(rotated_pts[1], rotated_pts[2], rotated_pts[3]);
    pole |= isPoleInTriangle(rotated_pts[3], rotated_pts[4], rotated_pts[5]);
    pole |= isPoleInTriangle(rotated_pts[7], rotated_pts[5], rotated_pts[6]);
    pole |= isPoleInTriangle(rotated_pts[1], rotated_pts[3], rotated_pts[5]);
    pole |= isPoleInTriangle(rotated_pts[1], rotated_pts[5], rotated_pts[7]);
    
    
    if (pole) {
      Vec3 normal = (rotated_pts[1] - rotated_pts[0]).cross(rotated_pts[3] - rotated_pts[0]);
      if (normal(1) > 0) {
        //Lower pole
        bbox_bottom = panoramaSize.second - 1;
      }
      else {
        //upper pole
        bbox_top = 0;
      }
    }

    bbox_height = bbox_bottom - bbox_top + 1;


    /*Check if we cross the horizontal loop*/
    bool crossH = false;
    for (int i = 0; i < 8; i++) {
      int i2 = (i + 1) % 8;

      bool cross = crossHorizontalLoop(rotated_pts[i], rotated_pts[i2]);
      crossH |= cross;
    }

    if (pole) {
      /*Easy : if we cross the pole, the width is full*/
      bbox_left = 0;
      bbox_right = panoramaSize.first - 1;
      bbox_width = bbox_right - bbox_left + 1;
    }
    else if (crossH) {

      int first_cross = 0;
      for (int i = 0; i < 8; i++) {
        int i2 = (i + 1) % 8;
        bool cross = crossHorizontalLoop(rotated_pts[i], rotated_pts[i2]);
        if (cross) {
          first_cross = i;
          break;
        }
      }

      bbox_left = panoramaSize.first - 1;
      bbox_right = 0;
      bool is_right = true;
      for (int index = 0; index < 8; index++) {

        int i = (index + first_cross) % 8;
        int i2 = (i + 1) % 8;

        Vec2 res_1 = SphericalMapping::toEquirectangular(rotated_pts[i], panoramaSize.first, panoramaSize.second);
        Vec2 res_2 = SphericalMapping::toEquirectangular(rotated_pts[i2], panoramaSize.first, panoramaSize.second);

        /*[----right ////  left-----]*/
        bool cross = crossHorizontalLoop(rotated_pts[i], rotated_pts[i2]);
        if (cross) {
          if (res_1(0) > res_2(0)) { /*[----res2 //// res1----]*/
            bbox_left = std::min(int(res_1(0)), bbox_left);
            bbox_right = std::max(int(res_2(0)), bbox_right);
            is_right = true;
          }
          else { /*[----res1 //// res2----]*/
            bbox_left = std::min(int(res_2(0)), bbox_left);
            bbox_right = std::max(int(res_1(0)), bbox_right);
            is_right = false;
          }
        }
        else {
          if (is_right) {
            bbox_right = std::max(int(res_1(0)), bbox_right);
            bbox_right = std::max(int(res_2(0)), bbox_right);
          }
          else {
            bbox_left = std::min(int(res_1(0)), bbox_left);
            bbox_left = std::min(int(res_2(0)), bbox_left);
          }
        }
      }

      bbox_width = bbox_right + (panoramaSize.first - bbox_left);
    }
    else {
      /*horizontal default solution : no border crossing, no pole*/
      bbox_left = panoramaSize.first;
      bbox_right = 0;
      for (int i = 0; i < 8; i++) {
        Vec2 res = SphericalMapping::toEquirectangular(rotated_pts[i], panoramaSize.first, panoramaSize.second);
        bbox_left = std::min(int(floor(res(0))), bbox_left);
        bbox_right = std::max(int(ceil(res(0))), bbox_right);
      }
      bbox_width = bbox_right - bbox_left + 1;
    }

    /*Assign solution to result*/
    coarse_bbox.left = bbox_left;
    coarse_bbox.top = bbox_top;
    coarse_bbox.width = bbox_width;
    coarse_bbox.height = bbox_height;
    

    return true;
  }

  Vec3 getExtremaY(const Vec3 & pt1, const Vec3 & pt2) {
    Vec3 delta = pt2 - pt1;
    double dx = delta(0);
    double dy = delta(1);
    double dz = delta(2);
    double sx = pt1(0);
    double sy = pt1(1);
    double sz = pt1(2);

    double ot_y = -(dx*sx*sy - (dy*sx)*(dy*sx) - (dy*sz)*(dy*sz) + dz*sy*sz)/(dx*dx*sy - dx*dy*sx - dy*dz*sz + dz*dz*sy);

    Vec3 pt_extrema = pt1 + ot_y * delta;

    return pt_extrema.normalized();
  }

  bool crossHorizontalLoop(const Vec3 & pt1, const Vec3 & pt2) {
    Vec3 direction = pt2 - pt1;

    /*Vertical line*/
    if (std::abs(direction(0)) < 1e-12) {
      return false;
    }

    double t = - pt1(0) / direction(0); 
    Vec3 cross = pt1 + direction * t;

    if (t >= 0.0 && t <= 1.0) {
      if (cross(2) < 0.0) {
        return true;
      } 
    }

    return false;
  }

  bool isPoleInTriangle(const Vec3 & pt1, const Vec3 & pt2, const Vec3 & pt3) {
   
    double a = (pt2.x()*pt3.z() - pt3.x()*pt2.z())/(pt1.x()*pt2.z() - pt1.x()*pt3.z() - pt2.x()*pt1.z() + pt2.x()*pt3.z() + pt3.x()*pt1.z() - pt3.x()*pt2.z());
    double b = (-pt1.x()*pt3.z() + pt3.x()*pt1.z())/(pt1.x()*pt2.z() - pt1.x()*pt3.z() - pt2.x()*pt1.z() + pt2.x()*pt3.z() + pt3.x()*pt1.z() - pt3.x()*pt2.z());
    double c = 1.0 - a - b;

    if (a < 0.0 || a > 1.0) return false;
    if (b < 0.0 || b > 1.0) return false;
    if (c < 0.0 || c > 1.0) return false;
 
    return true;
  }

private:
  size_t _offset_x = 0;
  size_t _offset_y = 0;

  aliceVision::image::Image<Eigen::Vector2d> _coordinates;
  aliceVision::image::Image<unsigned char> _mask;
};

class AlphaBuilder {
public:
  virtual bool build(const CoordinatesMap & map, const aliceVision::camera::IntrinsicBase & intrinsics) {
    
    float w = static_cast<float>(intrinsics.w());
    float h = static_cast<float>(intrinsics.h());
    float cx = w / 2.0f;
    float cy = h / 2.0f;
    

    const aliceVision::image::Image<Eigen::Vector2d> & coordinates = map.getCoordinates();
    const aliceVision::image::Image<unsigned char> & mask = map.getMask();

    _weights = aliceVision::image::Image<float>(coordinates.Width(), coordinates.Height());

    for (int i = 0; i < _weights.Height(); i++) {
      for (int j = 0; j < _weights.Width(); j++) {
        
        _weights(i, j) = 0.0f;

        bool valid = mask(i, j);
        if (!valid) {
          continue;
        }

        const Vec2 & coords = coordinates(i, j);

        float x = coords(0);
        float y = coords(1);

        float wx = 1.0f - std::abs((x - cx) / cx);
        float wy = 1.0f - std::abs((y - cy) / cy);
        
        _weights(i, j) = wx * wy;
      }
    }

    return true;
  }

  const aliceVision::image::Image<float> & getWeights() const {
    return _weights;
  }

private:
  aliceVision::image::Image<float> _weights;
};

class Warper {
public:
  virtual bool warp(const CoordinatesMap & map, const aliceVision::image::Image<image::RGBfColor> & source) {

    /**
     * Copy additional info from map
     */
    _offset_x = map.getOffsetX();
    _offset_y = map.getOffsetY();
    _mask = map.getMask();

    const image::Sampler2d<image::SamplerLinear> sampler;
    const aliceVision::image::Image<Eigen::Vector2d> & coordinates = map.getCoordinates();

    /**
     * Create buffer
     * No longer need to keep a 2**x size
     */
    _color = aliceVision::image::Image<image::RGBfColor>(coordinates.Width(), coordinates.Height());
    
    /**
     * Simple warp
     */
    for (size_t i = 0; i < _color.Height(); i++) {
      for (size_t j = 0; j < _color.Width(); j++) {

        bool valid = _mask(i, j);
        if (!valid) {
          continue;
        }

        const Eigen::Vector2d & coord = coordinates(i, j);
        const image::RGBfColor pixel = sampler(source, coord(1), coord(0));

        _color(i, j) = pixel;
      }
    }

    return true;
  }

  const aliceVision::image::Image<image::RGBfColor> & getColor() const {
    return _color;
  }

  const aliceVision::image::Image<unsigned char> & getMask() const {
    return _mask;
  }
  

  size_t getOffsetX() const {
    return _offset_x;
  }

  size_t getOffsetY() const {
    return _offset_y;
  }

protected:
  size_t _offset_x = 0;
  size_t _offset_y = 0;
  
  aliceVision::image::Image<image::RGBfColor> _color;
  aliceVision::image::Image<unsigned char> _mask;
};

class GaussianWarper : public Warper {
public:
  virtual bool warp(const CoordinatesMap & map, const aliceVision::image::Image<image::RGBfColor> & source) {

    /**
     * Copy additional info from map
     */
    _offset_x = map.getOffsetX();
    _offset_y = map.getOffsetY();
    _mask = map.getMask();

    const image::Sampler2d<image::SamplerLinear> sampler;
    const aliceVision::image::Image<Eigen::Vector2d> & coordinates = map.getCoordinates();

    /**
     * Create a pyramid for input
     */
    GaussianPyramidNoMask pyramid(source.Width(), source.Height());
    pyramid.process(source);
    const std::vector<image::Image<image::RGBfColor>> & mlsource = pyramid.getPyramidColor();
    size_t max_level = pyramid.getScalesCount() - 1; 

    /**
     * Create buffer
     */
    _color = aliceVision::image::Image<image::RGBfColor>(coordinates.Width(), coordinates.Height(), true, image::RGBfColor(1.0, 0.0, 0.0));
    

    /**
     * Multi level warp
     */
    for (size_t i = 0; i < _color.Height(); i++) {
      for (size_t j = 0; j < _color.Width(); j++) {

        bool valid = _mask(i, j);
        if (!valid) {
          continue;
        }

        if (i == _color.Height() - 1 || j == _color.Width() - 1 || !_mask(i + 1, j) || !_mask(i, j + 1)) {
          const Eigen::Vector2d & coord = coordinates(i, j);
          const image::RGBfColor pixel = sampler(source, coord(1), coord(0));
          _color(i, j) = pixel;
          continue;
        }

        const Eigen::Vector2d & coord_mm = coordinates(i, j);
        const Eigen::Vector2d & coord_mp = coordinates(i, j + 1);
        const Eigen::Vector2d & coord_pm = coordinates(i + 1, j);
        
        double dxx = coord_pm(0) - coord_mm(0);
        double dxy = coord_mp(0) - coord_mm(0);
        double dyx = coord_pm(1) - coord_mm(1);
        double dyy = coord_mp(1) - coord_mm(1);
        double det = std::abs(dxx*dyy - dxy*dyx);
        double scale = sqrt(det);

        double flevel = std::max(0.0, log2(scale));
        size_t blevel = std::min(max_level, size_t(floor(flevel)));        

        double dscale, x, y;
        dscale = 1.0 / pow(2.0, blevel);
        x = coord_mm(0) * dscale;
        y = coord_mm(1) * dscale;
        /*Fallback to first level if outside*/
        if (x >= mlsource[blevel].Width() - 1 || y >= mlsource[blevel].Height() - 1) {
          _color(i, j) = sampler(mlsource[0], coord_mm(1), coord_mm(0));
          continue;
        }

        _color(i, j) = sampler(mlsource[blevel], y, x);
      }
    }

    return true;
  }
};

bool computeOptimalPanoramaSize(std::pair<int, int> & optimalSize, const sfmData::SfMData & sfmData) {

  optimalSize.first = 512;
  optimalSize.second = 256;

   /**
   * Loop over views to estimate best scale
   */
  std::vector<double> scales;
  for (auto & viewIt: sfmData.getViews()) {
  
    /**
     * Retrieve view
     */
    const sfmData::View& view = *viewIt.second.get();
    if (!sfmData.isPoseAndIntrinsicDefined(&view)) {
      continue;
    }

    /**
     * Get intrinsics and extrinsics
     */
    const geometry::Pose3  camPose = sfmData.getPose(view).getTransform();
    const camera::IntrinsicBase & intrinsic = *sfmData.getIntrinsicPtr(view.getIntrinsicId());

    /**
     * Compute map
     */
    CoordinatesMap map;
    if (!map.build(optimalSize, camPose, intrinsic)) {
      continue;
    }

    double scale;
    if (!map.computeScale(scale)) {
      continue;
    }

    scales.push_back(scale);
  }

  
  if (scales.size() > 1) {
    double median_scale;
    std::nth_element(scales.begin(), scales.begin() + scales.size() / 2, scales.end());
    median_scale = scales[scales.size() / 2];

    double multiplier = pow(2.0, int(floor(log2(median_scale))));
    
    optimalSize.first = optimalSize.first * multiplier;
    optimalSize.second = optimalSize.second * multiplier;
  }

  return true;
}

<<<<<<< HEAD
Eigen::Matrix3d getAutoPanoRotation(double yaw, double pitch, double roll) {
    
  Eigen::AngleAxis<double> Myaw(- yaw * M_PI / 180.0, Eigen::Vector3d::UnitY());
  Eigen::AngleAxis<double> Mpitch(- pitch * M_PI / 180.0, Eigen::Vector3d::UnitX());
  Eigen::AngleAxis<double> Mroll(- roll * M_PI / 180.0, Eigen::Vector3d::UnitZ());
    
  return  Mroll.toRotationMatrix()* Mpitch.toRotationMatrix()  *  Myaw.toRotationMatrix();
}

int main(int argc, char **argv) {
=======
int aliceVision_main(int argc, char **argv) {
>>>>>>> dc42aed4

  /**
   * Program description
  */
  po::options_description allParams (
    "Perform panorama stiching of cameras around a nodal point for 360° panorama creation. \n"
    "AliceVision PanoramaWarping"
  );

  /**
   * Description of mandatory parameters
   */
  std::string sfmDataFilename;
  std::string outputDirectory;
  po::options_description requiredParams("Required parameters");
  requiredParams.add_options()
    ("input,i", po::value<std::string>(&sfmDataFilename)->required(), "SfMData file.")
    ("output,o", po::value<std::string>(&outputDirectory)->required(), "Path of the output folder.");
  allParams.add(requiredParams);

  /**
   * Description of optional parameters
   */
  std::pair<int, int> panoramaSize = {1024, 0};
  po::options_description optionalParams("Optional parameters");
  optionalParams.add_options()
    ("panoramaWidth,w", po::value<int>(&panoramaSize.first)->default_value(panoramaSize.first), "Panorama Width in pixels.");
  allParams.add(optionalParams);

  /**
   * Setup log level given command line
   */
  std::string verboseLevel = system::EVerboseLevel_enumToString(system::Logger::getDefaultVerboseLevel());
  po::options_description logParams("Log parameters");
  logParams.add_options()
    ("verboseLevel,v", po::value<std::string>(&verboseLevel)->default_value(verboseLevel), "verbosity level (fatal, error, warning, info, debug, trace).");
  allParams.add(logParams);


  /**
   * Effectively parse command line given parse options
   */
  po::variables_map vm;
  try
  {
    po::store(po::parse_command_line(argc, argv, allParams), vm);

    if(vm.count("help") || (argc == 1))
    {
      ALICEVISION_COUT(allParams);
      return EXIT_SUCCESS;
    }
    po::notify(vm);
  }
  catch(boost::program_options::required_option& e)
  {
    ALICEVISION_CERR("ERROR: " << e.what());
    ALICEVISION_COUT("Usage:\n\n" << allParams);
    return EXIT_FAILURE;
  }
  catch(boost::program_options::error& e)
  {
    ALICEVISION_CERR("ERROR: " << e.what());
    ALICEVISION_COUT("Usage:\n\n" << allParams);
    return EXIT_FAILURE;
  }

  ALICEVISION_COUT("Program called with the following parameters:");
  ALICEVISION_COUT(vm);


  /**
   * Set verbose level given command line
   */
  system::Logger::get()->setLogLevel(verboseLevel);

  /**
   * Load information about inputs
   * Camera images
   * Camera intrinsics
   * Camera extrinsics
   */
  sfmData::SfMData sfmData;
  if(!sfmDataIO::Load(sfmData, sfmDataFilename, sfmDataIO::ESfMData(sfmDataIO::VIEWS| sfmDataIO::INTRINSICS| sfmDataIO::EXTRINSICS)))
  {
    ALICEVISION_LOG_ERROR("The input SfMData file '" << sfmDataFilename << "' cannot be read.");
    return EXIT_FAILURE;
  }


  /*Order views by their image names for easier debugging*/
  std::vector<std::shared_ptr<sfmData::View>> viewsOrderedByName;
  for (auto & viewIt: sfmData.getViews()) {
    viewsOrderedByName.push_back(viewIt.second);
  }
  std::sort(viewsOrderedByName.begin(), viewsOrderedByName.end(), [](const std::shared_ptr<sfmData::View> & a, const std::shared_ptr<sfmData::View> & b) -> bool { 
    if (a == nullptr || b == nullptr) return true;
    return (a->getImagePath() < b->getImagePath());
  });


  /*If panorama width is undefined, estimate it*/
  if (panoramaSize.first <= 0) {
    std::pair<int, int> optimalPanoramaSize;
    if (computeOptimalPanoramaSize(optimalPanoramaSize, sfmData)) {
      panoramaSize = optimalPanoramaSize;
    }
  }
  else {
    double max_scale = 1.0 / pow(2.0, 10);
    panoramaSize.first = int(ceil(double(panoramaSize.first) * max_scale) / max_scale);
    panoramaSize.second = panoramaSize.first / 2;
  }



  ALICEVISION_LOG_INFO("Choosen panorama size : "  << panoramaSize.first << "x" << panoramaSize.second);

  bpt::ptree viewsTree;

  /**
   * Preprocessing per view
   */
  size_t pos = 0;
  for (const std::shared_ptr<sfmData::View> & viewIt: viewsOrderedByName) {
    
    /**
     * Retrieve view
     */
    const sfmData::View& view = *viewIt;
    if (!sfmData.isPoseAndIntrinsicDefined(&view)) {
      continue;
    }

    ALICEVISION_LOG_INFO("Processing view " << view.getViewId());

    /**
     * Get intrinsics and extrinsics
     */
    geometry::Pose3 camPose = sfmData.getPose(view).getTransform();
    std::shared_ptr<camera::IntrinsicBase> intrinsic = sfmData.getIntrinsicsharedPtr(view.getIntrinsicId());
    std::shared_ptr<camera::EquiDistant> casted = std::dynamic_pointer_cast<camera::EquiDistant>(intrinsic);    

  
    
    /**
     * Prepare coordinates map
    */
    CoordinatesMap map;
    map.build(panoramaSize, camPose, *(intrinsic.get()));

    /**
     * Load image and convert it to linear colorspace
     */
    std::string imagePath = view.getImagePath();
    ALICEVISION_LOG_INFO("Load image with path " << imagePath);
    image::Image<image::RGBfColor> source;
    image::readImage(imagePath, source, image::EImageColorSpace::LINEAR);

    /**
     * Warp image
     */
    GaussianWarper warper;
    warper.warp(map, source);

    /**
    * Alpha mask
    */
    AlphaBuilder alphabuilder;
    alphabuilder.build(map, *(intrinsic.get()));


    /**
     * Combine mask and image
     */
    const aliceVision::image::Image<image::RGBfColor> & cam = warper.getColor();
    const aliceVision::image::Image<unsigned char> & mask = warper.getMask();
    const aliceVision::image::Image<float> & weights = alphabuilder.getWeights();

    /**
     * Store result image
     */
    bpt::ptree viewTree;
    std::string path;

    {
    std::stringstream ss;
    ss << outputDirectory << "/view_" << pos << ".exr";
    path = ss.str();
    viewTree.put("filename_view", path);
    ALICEVISION_LOG_INFO("Store view " << pos << " with path " << path);
    image::writeImage(path, cam, image::EImageColorSpace::AUTO);
    }

    {
    std::stringstream ss;
    ss << outputDirectory << "/mask_" << pos << ".png";
    path = ss.str();
    viewTree.put("filename_mask", path);
    ALICEVISION_LOG_INFO("Store mask " << pos << " with path " << path);
    image::writeImage(path, mask, image::EImageColorSpace::NO_CONVERSION);
    }

    {
    std::stringstream ss;
    ss << outputDirectory << "/weightmap_" << pos << ".exr";
    path = ss.str();
    viewTree.put("filename_weights", path);
    ALICEVISION_LOG_INFO("Store weightmap " << pos << " with path " << path);
    image::writeImage(path, weights, image::EImageColorSpace::AUTO);
    }
  
    /**
    * Store view info
    */
    viewTree.put("offsetx", warper.getOffsetX());
    viewTree.put("offsety", warper.getOffsetY());
    viewsTree.push_back(std::make_pair("", viewTree));

    pos++;
  }

  
  /**
   * Config output
   */
  bpt::ptree configTree;
  configTree.put("panoramaWidth", panoramaSize.first);
  configTree.put("panoramaHeight", panoramaSize.second);
  configTree.add_child("views", viewsTree);

  std::stringstream ss;
  ss << outputDirectory << "/config_views.json";
  ALICEVISION_LOG_INFO("Save config with path " << ss.str());
  bpt::write_json(ss.str(), configTree, std::locale(), true);

  return EXIT_SUCCESS;
}<|MERGE_RESOLUTION|>--- conflicted
+++ resolved
@@ -1093,7 +1093,6 @@
   return true;
 }
 
-<<<<<<< HEAD
 Eigen::Matrix3d getAutoPanoRotation(double yaw, double pitch, double roll) {
     
   Eigen::AngleAxis<double> Myaw(- yaw * M_PI / 180.0, Eigen::Vector3d::UnitY());
@@ -1103,10 +1102,7 @@
   return  Mroll.toRotationMatrix()* Mpitch.toRotationMatrix()  *  Myaw.toRotationMatrix();
 }
 
-int main(int argc, char **argv) {
-=======
 int aliceVision_main(int argc, char **argv) {
->>>>>>> dc42aed4
 
   /**
    * Program description
